###############################################################################
# WaterTAP Copyright (c) 2021, The Regents of the University of California,
# through Lawrence Berkeley National Laboratory, Oak Ridge National
# Laboratory, National Renewable Energy Laboratory, and National Energy
# Technology Laboratory (subject to receipt of any required approvals from
# the U.S. Dept. of Energy). All rights reserved.
#
# Please see the files COPYRIGHT.md and LICENSE.md for full copyright and license
# information, respectively. These files are also available online at the URL
# "https://github.com/watertap-org/watertap/"
#
###############################################################################
"""
Tests for zero-order VFA recovery model
"""
import pytest


from pyomo.environ import (
    ConcreteModel,
    Constraint,
    value,
    Var,
    assert_optimal_termination,
    Param,
    Block,
)
from pyomo.util.check_units import assert_units_consistent

from idaes.core import FlowsheetBlock
from idaes.core.solvers import get_solver
from idaes.core.util.model_statistics import degrees_of_freedom
from idaes.core.util.testing import initialization_tester
from idaes.core import UnitModelCostingBlock

from watertap.unit_models.zero_order import VFARecoveryZO
from watertap.core.wt_database import Database
from watertap.core.zero_order_properties import WaterParameterBlock
from watertap.core.zero_order_costing import ZeroOrderCosting

solver = get_solver()


class TestVFARecoveryZO_no_default:
    @pytest.fixture(scope="class")
    def model(self):
        m = ConcreteModel()
        m.db = Database()

        m.fs = FlowsheetBlock(default={"dynamic": False})
        m.fs.params = WaterParameterBlock(
            default={"solute_list": ["nonbiodegradable_cod"]}
        )

        m.fs.unit = VFARecoveryZO(
            default={"property_package": m.fs.params, "database": m.db}
        )

        m.fs.unit.inlet.flow_mass_comp[0, "H2O"].fix(10)
        m.fs.unit.inlet.flow_mass_comp[0, "nonbiodegradable_cod"].fix(1)

        return m

    @pytest.mark.unit
    def test_build(self, model):
        assert model.fs.unit.config.database is model.db

        assert isinstance(model.fs.unit.lift_height, Param)
        assert isinstance(model.fs.unit.eta_pump, Param)
        assert isinstance(model.fs.unit.eta_motor, Param)
        assert isinstance(model.fs.unit.electricity, Var)
        assert isinstance(model.fs.unit.heat_consumption, Var)
        assert isinstance(model.fs.unit.heat_required_per_vfa_mass, Var)
        assert isinstance(model.fs.unit.electricity_consumption, Constraint)
        assert isinstance(model.fs.unit.eq_heat_consumption, Constraint)

    @pytest.mark.component
    def test_load_parameters(self, model):
        data = model.db.get_unit_operation_parameters("vfa_recovery")

        model.fs.unit.load_parameters_from_database()

        assert model.fs.unit.recovery_frac_mass_H2O[0].fixed
        assert (
            model.fs.unit.recovery_frac_mass_H2O[0].value
            == data["recovery_frac_mass_H2O"]["value"]
        )

        for (t, j), v in model.fs.unit.removal_frac_mass_comp.items():
            assert v.fixed
            assert v.value == data["removal_frac_mass_comp"][j]["value"]

        assert model.fs.unit.heat_required_per_vfa_mass[0].fixed
        assert (
            model.fs.unit.heat_required_per_vfa_mass[0].value
            == data["heat_required_per_vfa_mass"]["value"]
        )

    @pytest.mark.component
    def test_degrees_of_freedom(self, model):
        assert degrees_of_freedom(model.fs.unit) == 0

    @pytest.mark.component
    def test_unit_consistency(self, model):
        assert_units_consistent(model.fs.unit)

    @pytest.mark.component
    def test_initialize(self, model):
        initialization_tester(model)

    @pytest.mark.solver
    @pytest.mark.skipif(solver is None, reason="Solver not available")
    @pytest.mark.component
    def test_solve(self, model):
        results = solver.solve(model)

        # Check for optimal solution
        assert_optimal_termination(results)

    @pytest.mark.solver
    @pytest.mark.skipif(solver is None, reason="Solver not available")
    @pytest.mark.component
    def test_solution(self, model):
        assert pytest.approx(0.011, rel=1e-5) == value(
            model.fs.unit.properties_in[0].flow_vol
        )
        assert pytest.approx(90.909090, rel=1e-5) == value(
            model.fs.unit.properties_in[0].conc_mass_comp["nonbiodegradable_cod"]
        )
        assert pytest.approx(0.0005, rel=1e-5) == value(
            model.fs.unit.properties_treated[0].flow_vol
        )
        assert pytest.approx(999.999998, rel=1e-5) == value(
            model.fs.unit.properties_treated[0].conc_mass_comp["nonbiodegradable_cod"]
        )
        assert pytest.approx(0.0105, rel=1e-5) == value(
            model.fs.unit.properties_byproduct[0].flow_vol
        )
        assert pytest.approx(47.6190476, rel=1e-5) == value(
            model.fs.unit.properties_byproduct[0].conc_mass_comp["nonbiodegradable_cod"]
        )
        assert pytest.approx(4.05336, rel=1e-5) == value(model.fs.unit.electricity[0])
        assert pytest.approx(0.27323, rel=1e-5) == value(
            model.fs.unit.heat_consumption[0]
        )

    @pytest.mark.solver
    @pytest.mark.skipif(solver is None, reason="Solver not available")
    @pytest.mark.component
    def test_conservation(self, model):
        for j in model.fs.params.component_list:
            assert 1e-6 >= abs(
                value(
                    model.fs.unit.inlet.flow_mass_comp[0, j]
                    - model.fs.unit.treated.flow_mass_comp[0, j]
                    - model.fs.unit.byproduct.flow_mass_comp[0, j]
                )
            )

    @pytest.mark.component
    def test_report(self, model):

        model.fs.unit.report()


class TestVFARecoveryZO_w_default_removal:
    @pytest.fixture(scope="class")
    def model(self):
        m = ConcreteModel()
        m.db = Database()

        m.fs = FlowsheetBlock(default={"dynamic": False})
        m.fs.params = WaterParameterBlock(
            default={"solute_list": ["nonbiodegradable_cod", "foo"]}
        )

        m.fs.unit = VFARecoveryZO(
            default={"property_package": m.fs.params, "database": m.db}
        )

        m.fs.unit.inlet.flow_mass_comp[0, "H2O"].fix(10)
        m.fs.unit.inlet.flow_mass_comp[0, "nonbiodegradable_cod"].fix(1)
        m.fs.unit.inlet.flow_mass_comp[0, "foo"].fix(1)

        return m

    @pytest.mark.unit
    def test_build(self, model):
        assert model.fs.unit.config.database == model.db

        assert isinstance(model.fs.unit.lift_height, Param)
        assert isinstance(model.fs.unit.eta_pump, Param)
        assert isinstance(model.fs.unit.eta_motor, Param)
        assert isinstance(model.fs.unit.electricity, Var)
        assert isinstance(model.fs.unit.heat_consumption, Var)
        assert isinstance(model.fs.unit.heat_required_per_vfa_mass, Var)
        assert isinstance(model.fs.unit.electricity_consumption, Constraint)
        assert isinstance(model.fs.unit.eq_heat_consumption, Constraint)

    @pytest.mark.component
    def test_load_parameters(self, model):
        data = model.db.get_unit_operation_parameters("vfa_recovery")

        model.fs.unit.load_parameters_from_database(use_default_removal=True)

        assert model.fs.unit.recovery_frac_mass_H2O[0].fixed
        assert (
            model.fs.unit.recovery_frac_mass_H2O[0].value
            == data["recovery_frac_mass_H2O"]["value"]
        )

        for (t, j), v in model.fs.unit.removal_frac_mass_comp.items():
            assert v.fixed
            if j == "foo":
                assert v.value == data["default_removal_frac_mass_comp"]["value"]
            else:
                assert v.value == data["removal_frac_mass_comp"][j]["value"]

        assert model.fs.unit.heat_required_per_vfa_mass[0].fixed
        assert (
            model.fs.unit.heat_required_per_vfa_mass[0].value
            == data["heat_required_per_vfa_mass"]["value"]
        )

    @pytest.mark.component
    def test_degrees_of_freedom(self, model):
        assert degrees_of_freedom(model.fs.unit) == 0

    @pytest.mark.component
    def test_unit_consistency(self, model):
        assert_units_consistent(model.fs.unit)

    @pytest.mark.component
    def test_initialize(self, model):
        initialization_tester(model)

    @pytest.mark.solver
    @pytest.mark.skipif(solver is None, reason="Solver not available")
    @pytest.mark.component
    def test_solve(self, model):
        results = solver.solve(model)

        # Check for optimal solution
        assert_optimal_termination(results)

    @pytest.mark.solver
    @pytest.mark.skipif(solver is None, reason="Solver not available")
    @pytest.mark.component
    def test_solution(self, model):
        assert pytest.approx(0.012, rel=1e-5) == value(
            model.fs.unit.properties_in[0].flow_vol
        )
        assert pytest.approx(83.333, rel=1e-5) == value(
            model.fs.unit.properties_in[0].conc_mass_comp["nonbiodegradable_cod"]
        )
        assert pytest.approx(83.333, rel=1e-5) == value(
            model.fs.unit.properties_in[0].conc_mass_comp["foo"]
        )
        assert pytest.approx(0.0015, rel=1e-5) == value(
            model.fs.unit.properties_treated[0].flow_vol
        )
        assert pytest.approx(333.3333, rel=1e-5) == value(
            model.fs.unit.properties_treated[0].conc_mass_comp["nonbiodegradable_cod"]
        )
        assert pytest.approx(666.6666663, rel=1e-5) == value(
            model.fs.unit.properties_treated[0].conc_mass_comp["foo"]
        )
        assert pytest.approx(0.01050, rel=1e-5) == value(
            model.fs.unit.properties_byproduct[0].flow_vol
        )
        assert pytest.approx(47.6190476, rel=1e-5) == value(
            model.fs.unit.properties_byproduct[0].conc_mass_comp["nonbiodegradable_cod"]
        )
        assert pytest.approx(7.6190476e-8, rel=1e-5) == value(
            model.fs.unit.properties_byproduct[0].conc_mass_comp["foo"]
        )
        assert pytest.approx(4.42184, rel=1e-5) == value(model.fs.unit.electricity[0])
        assert pytest.approx(0.27323, rel=1e-5) == value(
            model.fs.unit.heat_consumption[0]
        )

    @pytest.mark.solver
    @pytest.mark.skipif(solver is None, reason="Solver not available")
    @pytest.mark.component
    def test_conservation(self, model):
        for j in model.fs.params.component_list:
            assert 1e-6 >= abs(
                value(
                    model.fs.unit.inlet.flow_mass_comp[0, j]
                    - model.fs.unit.treated.flow_mass_comp[0, j]
                    - model.fs.unit.byproduct.flow_mass_comp[0, j]
                )
            )

    @pytest.mark.component
    def test_report(self, model):

        model.fs.unit.report()


db = Database()
params = db._get_technology("vfa_recovery")


class Test_VFARecovery_ZOsubtype:
    @pytest.fixture(scope="class")
    def model(self):
        m = ConcreteModel()

        m.fs = FlowsheetBlock(default={"dynamic": False})
        m.fs.params = WaterParameterBlock(
            default={"solute_list": ["nonbiodegradable_cod"]}
        )

        m.fs.unit = VFARecoveryZO(
            default={"property_package": m.fs.params, "database": db}
        )

        return m

    @pytest.mark.parametrize("subtype", [params.keys()])
    @pytest.mark.component
    def test_load_parameters(self, model, subtype):
        model.fs.unit.config.process_subtype = subtype
        data = db.get_unit_operation_parameters("vfa_recovery", subtype=subtype)

        model.fs.unit.load_parameters_from_database()

        for (t, j), v in model.fs.unit.removal_frac_mass_comp.items():
            assert v.fixed
<<<<<<< HEAD
            assert v.value == data["removal_frac_mass_comp"][j]["value"]
=======
            assert v.value == data["removal_frac_mass_solute"][j]["value"]


@pytest.mark.unit
def test_ffCOD_not_in_solute_list():
    model = ConcreteModel()
    model.db = Database()

    model.fs = FlowsheetBlock(default={"dynamic": False})
    model.fs.params = WaterParameterBlock(default={"solute_list": ["cod"]})
    with pytest.raises(
        ValueError,
        match="nonbiodegradable_cod must be included in the solute list since"
        " this unit model computes heat requirement based on it.",
    ):
        model.fs.unit = VFARecoveryZO(
            default={"property_package": model.fs.params, "database": model.db}
        )


def test_costing():
    m = ConcreteModel()
    m.db = Database()

    m.fs = FlowsheetBlock(default={"dynamic": False})

    m.fs.params = WaterParameterBlock(
        default={
            "solute_list": [
                "nonbiodegradable_cod",
            ]
        }
    )

    m.fs.costing = ZeroOrderCosting()

    m.fs.unit1 = VFARecoveryZO(
        default={"property_package": m.fs.params, "database": m.db}
    )

    m.fs.unit1.inlet.flow_mass_comp[0, "H2O"].fix(0.043642594)
    m.fs.unit1.inlet.flow_mass_comp[0, "nonbiodegradable_cod"].fix(1e-20)

    m.fs.unit1.load_parameters_from_database(use_default_removal=True)
    assert degrees_of_freedom(m.fs.unit1) == 0

    m.fs.unit1.costing = UnitModelCostingBlock(
        default={"flowsheet_costing_block": m.fs.costing}
    )

    assert isinstance(m.fs.costing.vfa_recovery, Block)
    assert isinstance(m.fs.costing.vfa_recovery.unit_capex, Var)
    assert isinstance(m.fs.unit1.costing.capital_cost, Var)
    assert isinstance(m.fs.unit1.costing.capital_cost_constraint, Constraint)

    assert_units_consistent(m.fs)
    assert degrees_of_freedom(m.fs.unit1) == 0

    assert m.fs.unit1.electricity[0] in m.fs.costing._registered_flows["electricity"]
    assert m.fs.unit1.heat_consumption[0] in m.fs.costing._registered_flows["heat"]
>>>>>>> 48930f33
<|MERGE_RESOLUTION|>--- conflicted
+++ resolved
@@ -328,10 +328,8 @@
 
         for (t, j), v in model.fs.unit.removal_frac_mass_comp.items():
             assert v.fixed
-<<<<<<< HEAD
             assert v.value == data["removal_frac_mass_comp"][j]["value"]
-=======
-            assert v.value == data["removal_frac_mass_solute"][j]["value"]
+
 
 
 @pytest.mark.unit
@@ -390,5 +388,4 @@
     assert degrees_of_freedom(m.fs.unit1) == 0
 
     assert m.fs.unit1.electricity[0] in m.fs.costing._registered_flows["electricity"]
-    assert m.fs.unit1.heat_consumption[0] in m.fs.costing._registered_flows["heat"]
->>>>>>> 48930f33
+    assert m.fs.unit1.heat_consumption[0] in m.fs.costing._registered_flows["heat"]