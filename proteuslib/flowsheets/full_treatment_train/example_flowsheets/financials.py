--- conflicted
+++ resolved
@@ -93,22 +93,6 @@
         initialize=1e3,
         domain=NonNegativeReals,
         doc='Total operating cost [$/year]')
-    b.electricity_cost_total = Var(
-        initialize=1e3,
-        domain=NonNegativeReals,
-        doc='Total electricity cost [$/year]')
-    # b.pretreatment_cost_total = Var(
-    #     initialize=1e3,
-    #     domain=NonNegativeReals,
-    #     doc='Total pretreatment cost [$/year]')
-    # b.primary_cost_total = Var(
-    #     initialize=1e3,
-    #     domain=NonNegativeReals,
-    #     doc='Total primary treatment cost [$/year]')
-    # b.post_treatment_cost_total = Var(
-    #     initialize=1e3,
-    #     domain=NonNegativeReals,
-    #     doc='Total post-treatment cost [$/year]')
     b.LCOW = Var(
         initialize=1,
         domain=NonNegativeReals,
@@ -124,14 +108,14 @@
         if hasattr(b_unit, 'costing'):
             capital_cost_var_lst.append(b_unit.costing.capital_cost)
             operating_cost_var_lst.append(b_unit.costing.operating_cost)
-    #         if hasattr(b_unit.costing, 'pretreatment'):
-    #             pretreatment_cost_var_lst.append(b_unit.costing.pretreatment)
-    #         if hasattr(b_unit.costing, 'primary'):
-    #             primary_cost_var_lst.append(b_unit.costing.primary)
-    #         if hasattr(b_unit.costing, 'post_treatment'):
-    #             post_treatment_cost_var_lst.append(b_unit.costing.post_treatment)
-    #         if 'electricity_cost' in str(b_unit.costing.eq_operating_cost.body):
-    #             electricity_cost_var_lst.append(b_unit.costing.operating_cost)
+            if hasattr(b_unit.costing, 'pretreatment'):
+                pretreatment_cost_var_lst.append(b_unit.costing.pretreatment)
+            if hasattr(b_unit.costing, 'primary'):
+                primary_cost_var_lst.append(b_unit.costing.primary)
+            if hasattr(b_unit.costing, 'post_treatment'):
+                post_treatment_cost_var_lst.append(b_unit.costing.post_treatment)
+            if 'electricity_cost' in str(b_unit.costing.eq_operating_cost.body):
+                electricity_cost_var_lst.append(b_unit.costing.operating_cost)
     operating_cost_var_lst.append(b.operating_cost_labor_maintenance)
 
     b.eq_capital_cost_total = Constraint(
@@ -144,25 +128,14 @@
               b.investment_cost_total * self.costing_param.factor_labor_maintenance))
     b.eq_operating_cost_total = Constraint(
         expr=b.operating_cost_total == sum(operating_cost_var_lst))
-<<<<<<< HEAD
-    b.eq_electricity_cost_total = Constraint(
-        expr=b.electricity_cost_total == sum(electricity_cost_var_lst))
+    b.electricity_cost_total = Expression(
+        expr=sum(electricity_cost_var_lst))
     b.pretreatment_cost_total = Expression(
         expr= sum(pretreatment_cost_var_lst))
     b.primary_cost_total = Expression(
         expr=sum(primary_cost_var_lst))
     b.post_treatment_cost_total = Expression(
         expr=sum(post_treatment_cost_var_lst))
-=======
-    # b.eq_electricity_cost_total = Constraint(
-    #     expr=b.electricity_cost_total == sum(electricity_cost_var_lst))
-    # b.eq_pretreatment_cost_total = Constraint(
-    #     expr=b.pretreatment_cost_total == sum(pretreatment_cost_var_lst))
-    # b.eq_primary_cost_total = Constraint(
-    #     expr=b.primary_cost_total == sum(primary_cost_var_lst))
-    # b.eq_post_treatment_cost_total = Constraint(
-    #     expr=b.post_treatment_cost_total == sum(post_treatment_cost_var_lst))
->>>>>>> a97545b7
     b.eq_LCOW = Constraint(
         expr=b.LCOW == (b.investment_cost_total * self.costing_param.factor_capital_annualization
                         + b.operating_cost_total) / (self.annual_water_production / (pyunits.m ** 3 / pyunits.year)))
@@ -177,17 +150,10 @@
                               domain=Reals,
                               bounds=(0, 1e6),
                               doc='Unit operating cost [$/year]')
-<<<<<<< HEAD
     if section not in ['pretreatment', 'primary', 'post_treatment']:
         raise NotImplementedError
     else:
         setattr(self, section, Expression(expr=self.capital_cost + self.operating_cost))
-=======
-    # if section not in ['pretreatment', 'primary', 'post_treatment']:
-    #     raise NotImplementedError
-    # else:
-    #     setattr(self, section, Var(initialize=2e5, domain=NonNegativeReals, doc='Treatment section cost [$/year]'))
->>>>>>> a97545b7
 
 
 def ReverseOsmosis_costing(self, section='primary'):
